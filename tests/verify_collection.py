--- conflicted
+++ resolved
@@ -483,53 +483,8 @@
     lat_var_name = lat_var_name.split('/')[-1]
     lon_var_name = lon_var_name.split('/')[-1]
 
-<<<<<<< HEAD
     subsetted_ds_new = walk_netcdf_groups(subsetted_filepath, lat_var_name)
-=======
-    with netCDF4.Dataset(subsetted_filepath) as f:
-        group_list = []
-        def group_walk(groups, nc_d, current_group):
-            global subsetted_ds_new
-            subsetted_ds_new = None
-            # check if the top group has lat or lon variable
-            if lat_var_name in list(nc_d.variables.keys()):
-                subsetted_ds_new = subsetted_ds
-            else:
-                # if not then we'll need to keep track of the group layers
-                group_list.append(current_group)
-
-            # loop through the groups in the current layer
-            for g in groups:
-                # end the loop if we've already found latitude
-                if subsetted_ds_new:
-                    break
-                # check if the groups have latitude, define the dataset and end the loop if found
-                if lat_var_name in list(nc_d.groups[g].variables.keys()):
-                    group_list.append(g)
-                    lat_group = '/'.join(group_list)
-                    try:
-                        subsetted_ds_new = xarray.open_dataset(subsetted_filepath, group=lat_group, decode_times=False)
-                        # add a science variable to the dataset if other groups are in the lat/lon group
-                        # some GPM collections won't have any other variables in the same group as lat/lon
-                        if len(list(nc_d.groups[g].groups.keys())) > 0:
-                            data_group = [v for v in list(nc_d.groups[g].groups.keys()) if 'time' not in str(v).lower()][0]
-                            g_data = lat_group+'/'+data_group
-                            subsetted_ds_data = xarray.open_dataset(subsetted_filepath, group=g_data, decode_times=False)
-                            sci_var = list(subsetted_ds_data.variables.keys())[0]
-                            subsetted_ds_new['science_test'] = subsetted_ds_data[sci_var]
-                    except Exception:
-                        continue
-                    break
-                # recall the function on a group that has groups in it and didn't find latitude
-                # this is going 'deeper' into the groups
-                if len(list(nc_d.groups[g].groups.keys())) > 0:
-                    group_walk(nc_d.groups[g].groups, nc_d.groups[g], g)
-                else:
-                    continue
-
-        group_walk(f.groups, f, '')
-
->>>>>>> 971c182f
+
     assert lat_var_name and lon_var_name
 
     var_ds = None
